--- conflicted
+++ resolved
@@ -218,7 +218,6 @@
         // Calculate colorfulness using color channel differences
         // Note: We avoid using deviation to ensure consistent hashes
         $stats = $image->stats();
-<<<<<<< HEAD
         
         // Get mean and range for each channel
         $rMean = $stats->getpoint(5, 1)[0];
@@ -238,42 +237,17 @@
         $gRange = $gMax - $gMin;
         $bRange = $bMax - $bMin;
         
-=======
-
-        // Extract channel statistics (stats returns a 10x(bands+1) array)
-        // Row 1 = min, Row 2 = max, Row 3 = sum, Row 4 = sum^2, Row 5 = mean, Row 6 = deviation
-        $rDev = $stats->getpoint(6, 1)[0]; // Red channel std deviation
-        $gDev = $stats->getpoint(6, 2)[0]; // Green channel std deviation
-        $bDev = $stats->getpoint(6, 3)[0]; // Blue channel std deviation
-
-        // Also check if R=G=B (which means grayscale even if 3 channels)
-        $rMean = $stats->getpoint(5, 1)[0];
-        $gMean = $stats->getpoint(5, 2)[0];
-        $bMean = $stats->getpoint(5, 3)[0];
-
->>>>>>> 8de00dc3
         $meanDiff = abs($rMean - $gMean) + abs($gMean - $bMean) + abs($rMean - $bMean);
 
         // If channels are very similar, it's effectively grayscale
         if ($meanDiff < 5 && ($rRange + $gRange + $bRange) < 30) {
             return 1; // Grayscale or very desaturated
         }
-<<<<<<< HEAD
         
         // Use average range and mean differences to estimate colorfulness
         $avgRange = ($rRange + $gRange + $bRange) / 3;
         $colorfulness = 4 + (int)min(11, ($avgRange + $meanDiff) / 20);
         
-=======
-
-        // Average deviation across channels
-        $avgDeviation = ($rDev + $gDev + $bDev) / 3;
-
-        // Normalize to 4-15 range for color images
-        // Typical std dev ranges from 0 (solid color) to ~100 (very colorful)
-        $colorfulness = 4 + (int) min(11, $avgDeviation / 8);
-
->>>>>>> 8de00dc3
         return $colorfulness;
     }
 
@@ -354,7 +328,6 @@
         $bottom = $image->crop(0, $height - $borderSize, $width, $borderSize);
         $left = $image->crop(0, 0, $borderSize, $height);
         $right = $image->crop($width - $borderSize, 0, $borderSize, $height);
-<<<<<<< HEAD
         
         // Calculate range for each edge (avoiding deviation)
         $topStats = $top->stats();
@@ -373,27 +346,6 @@
         $threshold = 30.0;
         return $topRange < $threshold && $bottomRange < $threshold && 
                $leftRange < $threshold && $rightRange < $threshold;
-=======
-
-        // Calculate standard deviation for each edge
-        $topStats = $top->stats();
-        $topDev = $topStats->getpoint(6, 0)[0]; // Deviation of all bands
-
-        $bottomStats = $bottom->stats();
-        $bottomDev = $bottomStats->getpoint(6, 0)[0];
-
-        $leftStats = $left->stats();
-        $leftDev = $leftStats->getpoint(6, 0)[0];
-
-        $rightStats = $right->stats();
-        $rightDev = $rightStats->getpoint(6, 0)[0];
-
-        // Low deviation on all edges suggests a uniform border
-        $threshold = 10.0;
-
-        return $topDev < $threshold && $bottomDev < $threshold &&
-               $leftDev < $threshold && $rightDev < $threshold;
->>>>>>> 8de00dc3
     }
 
     /**
@@ -408,7 +360,6 @@
 
         // Simple approach: analyze color channel statistics
         $stats = $image->stats();
-<<<<<<< HEAD
         
         // Get mean values for each channel
         // Note: We use only mean values (not deviation) to ensure consistent hashes
@@ -436,35 +387,6 @@
         $maxMean = max($rMean, $gMean, $bMean);
         $minMean = min($rMean, $gMean, $bMean);
         if ($maxMean - $minMean > 50) {
-=======
-
-        // Get mean and deviation for each channel
-        $rMean = $stats->getpoint(5, 1)[0];
-        $gMean = $stats->getpoint(5, 2)[0];
-        $bMean = $stats->getpoint(5, 3)[0];
-
-        $rDev = $stats->getpoint(6, 1)[0];
-        $gDev = $stats->getpoint(6, 2)[0];
-        $bDev = $stats->getpoint(6, 3)[0];
-
-        // Encode color characteristics into 16 bits
-        $distribution = 0;
-
-        // Bits 0-4: Red channel characteristics
-        $rChar = (int) min(31, ($rMean / 8) + ($rDev / 16));
-        $distribution |= ($rChar & 0x1F);
-
-        // Bits 5-9: Green channel characteristics
-        $gChar = (int) min(31, ($gMean / 8) + ($gDev / 16));
-        $distribution |= (($gChar & 0x1F) << 5);
-
-        // Bits 10-14: Blue channel characteristics
-        $bChar = (int) min(31, ($bMean / 8) + ($bDev / 16));
-        $distribution |= (($bChar & 0x1F) << 10);
-
-        // Bit 15: High color variance flag
-        if (($rDev + $gDev + $bDev) / 3 > 40) {
->>>>>>> 8de00dc3
             $distribution |= (1 << 15);
         }
 
@@ -525,7 +447,6 @@
         $stats = $gray->stats();
 
         $mean = $stats->getpoint(5, 1)[0];      // Mean brightness
-<<<<<<< HEAD
         $min = $stats->getpoint(1, 1)[0];       // Min brightness
         $max = $stats->getpoint(2, 1)[0];       // Max brightness
         
@@ -537,15 +458,6 @@
         $rangeBits = (int)min(15, $range / 17);    // 0-255 -> 0-15
         
         return ($meanBits << 4) | $rangeBits;
-=======
-        $deviation = $stats->getpoint(6, 1)[0]; // Std deviation
-
-        // Encode mean (4 bits) and variance (4 bits)
-        $meanBits = (int) min(15, $mean / 17);      // 0-255 -> 0-15
-        $devBits = (int) min(15, $deviation / 6.5); // 0-100 -> 0-15
-
-        return ($meanBits << 4) | $devBits;
->>>>>>> 8de00dc3
     }
 
     /**
@@ -580,7 +492,6 @@
     {
         // Use color ranges as proxy for color count (avoiding deviation)
         $stats = $image->stats();
-<<<<<<< HEAD
         
         $rMin = $stats->getpoint(1, 1)[0];
         $gMin = $stats->getpoint(1, 2)[0];
@@ -604,23 +515,6 @@
             $totalRange < 360 => 6,   // 6-8 colors
             $totalRange < 450 => 8,   // Many colors
             default => 12             // Very colorful
-=======
-
-        $rDev = $stats->getpoint(6, 1)[0];
-        $gDev = $stats->getpoint(6, 2)[0];
-        $bDev = $stats->getpoint(6, 3)[0];
-
-        $totalDev = $rDev + $gDev + $bDev;
-
-        // Map to dominant color count estimate
-        return match (true) {
-            $totalDev < 30 => 1,   // Very uniform
-            $totalDev < 60 => 2,   // 2-3 dominant colors
-            $totalDev < 90 => 4,   // 4-5 colors
-            $totalDev < 120 => 6,  // 6-8 colors
-            $totalDev < 150 => 8,  // Many colors
-            default => 12          // Very colorful
->>>>>>> 8de00dc3
         };
     }
 
@@ -650,7 +544,6 @@
         }
 
         // Bit 1: Large uniform regions
-<<<<<<< HEAD
         $stats = $image->stats();
         $rRange = $stats->getpoint(2, 1)[0] - $stats->getpoint(1, 1)[0];
         $gRange = $stats->getpoint(2, 2)[0] - $stats->getpoint(1, 2)[0];
@@ -658,14 +551,6 @@
         $avgRange = ($rRange + $gRange + $bRange) / 3;
         
         if ($avgRange < 45) {
-=======
-        $devStats = $image->stats();
-        $avgDev = ($devStats->getpoint(6, 1)[0] +
-                   $devStats->getpoint(6, 2)[0] +
-                   $devStats->getpoint(6, 3)[0]) / 3;
-
-        if ($avgDev < 15) {
->>>>>>> 8de00dc3
             $indicators |= 2;
         }
 
